--- conflicted
+++ resolved
@@ -111,12 +111,6 @@
 
 class BumpVersionPackage(Step):
     def action(self, context):
-<<<<<<< HEAD
-        self.instruct(
-            f"Update __version__.py with version: {context['version']}"
-        )
-        self.print_run(f"vi {context['pkgname']}/__version__.py")
-=======
         self.instruct(f"Update __version__.py with new version")
         self.print_run(f"vi {context['pkgname']}/__version__.py")
 
@@ -130,7 +124,6 @@
         with open(f"{context['pkgname'].lower()}/__version__.py", "r") as fp:
             exec(fp.read(), about)
         return about["__version__"]
->>>>>>> c31736cd
 
     def post(self, context):
         wait_for_enter()
