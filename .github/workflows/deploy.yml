name: Deploy to PyPI

on:
  push:
    tags:
      - v*

jobs:
  build_wheels:
    name: Build wheels on ${{ matrix.os }}
    runs-on: ${{ matrix.os }}
    strategy:
      matrix:
        os: [ 'ubuntu-latest', 'windows-latest', 'macos-latest' ]

    steps:
      - uses: actions/checkout@v2

      - uses: actions/setup-python@v2
        name: Install Python
        with:
          python-version: '3.8'

      - name: Set up QEMU
        if: runner.os == 'Linux'
        uses: docker/setup-qemu-action@v3
        with:
          platforms: all

      - uses: pypa/cibuildwheel@v2.16.0
        env:
          CIBW_TEST_COMMAND: "python -VV && python -m unittest discover -f -s {project}/tests/test_unit/"
          CIBW_TEST_EXTRAS: "full"
<<<<<<< HEAD
          CIBW_SKIP: "pp* cp27-* cp33-* cp34-* cp35-* cp36-* cp37-* cp310-win32 *-musllinux_* *-manylinux_i686"
=======
          CIBW_SKIP: "pp* cp27-* cp33-* cp34-* cp35-* cp36-* cp37-* *-win32 *-musllinux_* *-manylinux_i686"
>>>>>>> 0982707e
          CIBW_ARCHS_MACOS: x86_64 arm64 universal2
          CIBW_ARCHS_LINUX: auto aarch64

      - uses: actions/upload-artifact@v2
        with:
          path: ./wheelhouse/*.whl

  build_sdist:
    name: Build source distribution
    runs-on: ubuntu-latest
    steps:
      - uses: actions/checkout@v2

      - uses: actions/setup-python@v2
        name: Install Python
        with:
          python-version: '3.10'

      - name: Update setuptools
        run: pip install -U setuptools

      - name: Build sdist
        run: python setup.py sdist

      - uses: actions/upload-artifact@v2
        with:
          path: dist/*.tar.gz

  upload_testpypi:
    needs: [build_wheels, build_sdist]
    runs-on: ubuntu-latest
    # upload to PyPI on every tag starting with 'v'
    if: github.event_name == 'push' && startsWith(github.event.ref, 'refs/tags/v') && contains(github.event.ref, '-rc.')
    steps:
      - uses: actions/download-artifact@v2
        with:
          name: artifact
          path: dist

      - uses: pypa/gh-action-pypi-publish@master
        with:
          user: __token__
          password: ${{ secrets.TEST_PYPI_API_TOKEN }}
          repository_url: https://test.pypi.org/legacy/
          verbose: true

  upload_pypi:
    needs: [build_wheels, build_sdist]
    runs-on: ubuntu-latest
    # upload to PyPI on tags starting with 'v' that don't contain '-rc.'
    if: github.event_name == 'push' && startsWith(github.event.ref, 'refs/tags/v') && !contains(github.event.ref, '-rc.')
    steps:
      - uses: actions/download-artifact@v2
        with:
          name: artifact
          path: dist

      - uses: pypa/gh-action-pypi-publish@master
        with:
          user: __token__
          password: ${{ secrets.PYPI_API_TOKEN }}
          verbose: true
<|MERGE_RESOLUTION|>--- conflicted
+++ resolved
@@ -31,11 +31,7 @@
         env:
           CIBW_TEST_COMMAND: "python -VV && python -m unittest discover -f -s {project}/tests/test_unit/"
           CIBW_TEST_EXTRAS: "full"
-<<<<<<< HEAD
-          CIBW_SKIP: "pp* cp27-* cp33-* cp34-* cp35-* cp36-* cp37-* cp310-win32 *-musllinux_* *-manylinux_i686"
-=======
           CIBW_SKIP: "pp* cp27-* cp33-* cp34-* cp35-* cp36-* cp37-* *-win32 *-musllinux_* *-manylinux_i686"
->>>>>>> 0982707e
           CIBW_ARCHS_MACOS: x86_64 arm64 universal2
           CIBW_ARCHS_LINUX: auto aarch64
 
