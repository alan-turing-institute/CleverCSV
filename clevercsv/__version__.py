--- conflicted
+++ resolved
@@ -2,10 +2,6 @@
 
 from typing import Tuple
 
-<<<<<<< HEAD
-VERSION: Tuple[int, int, int] = (0, 8, 0)
-=======
 VERSION: Tuple[int, int, int] = (0, 8, 1)
->>>>>>> 0982707e
 
 __version__: str = ".".join(map(str, VERSION))